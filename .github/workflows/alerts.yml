--- conflicted
+++ resolved
@@ -12,14 +12,8 @@
     steps:
       - name: Write config.json
         run: |
-          mkdir -p finance_alerts/json
-          echo '${{ secrets.CFG }}' > finance_alerts/json/config.json
-          echo "config.json created:"
-          cat finance_alerts/json/config.json
-<<<<<<< HEAD
-=======
-
->>>>>>> 3879c570
+          mkdir -p json
+          echo '${{ secrets.CFG }}' > json/config.json
 
       - name: Checkout Repo
         uses: actions/checkout@v4
